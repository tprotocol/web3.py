--- conflicted
+++ resolved
@@ -16,11 +16,7 @@
 
 install_requires = [
     "cytoolz>=0.8.2",
-<<<<<<< HEAD
     "ethereum-abi-utils>=0.4.2",
-=======
-    "ethereum-abi-utils>=0.4.1",
->>>>>>> c05ec9b4
     "ethereum-utils>=0.4.0",
     "pylru>=1.0.9",
     "pysha3>=0.3",
